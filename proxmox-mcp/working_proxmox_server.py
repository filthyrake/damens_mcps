--- conflicted
+++ resolved
@@ -18,7 +18,6 @@
 # Import validation functions and client
 # Use try-except to allow imports to work both when running directly and when imported as a module from tests or other packages
 try:
-<<<<<<< HEAD
     from utils.validation import (
         is_valid_vmid, 
         is_valid_node_name, 
@@ -28,11 +27,6 @@
         validate_memory_range
     )
     from exceptions import (
-=======
-    # Try absolute import first (for when imported as a module)
-    from src.utils.validation import validate_vmid, validate_node_name
-    from src.exceptions import (
->>>>>>> f53dedd7
         ProxmoxError,
         ProxmoxConnectionError,
         ProxmoxAuthenticationError,
