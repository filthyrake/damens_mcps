#!/usr/bin/env python3
"""
pfSense MCP Server - HTTP-based server for pfSense firewall management.

This is the CANONICAL implementation of the pfSense MCP server.
All other server implementations have been removed to avoid confusion.
Use this file for all pfSense MCP server operations.
"""

import asyncio
import json
import logging
import os
import sys
from typing import Any, Dict, List, Optional

import mcp.server.stdio
from mcp.server.stdio import stdio_server
from mcp.types import (
    CallToolRequest,
    CallToolResult,
    ListToolsRequest,
    InitializeRequest,
    Tool,
    TextContent,
    ImageContent,
    EmbeddedResource,
    LoggingLevel,
)
from mcp.shared.message import SessionMessage

try:
    from .pfsense_client import HTTPPfSenseClient, PfSenseAPIError
    from .utils.logging import setup_logging, get_logger
    from .utils.validation import (
        validate_firewall_rule_params,
        validate_vlan_params,
        validate_package_name,
        validate_service_name,
        validate_backup_name,
        validate_id
    )
except ImportError:
    # Fallback for direct execution
    from pfsense_client import HTTPPfSenseClient, PfSenseAPIError
    from utils.logging import setup_logging, get_logger
    from utils.validation import (
        validate_firewall_rule_params,
        validate_vlan_params,
        validate_package_name,
        validate_service_name,
        validate_backup_name,
        validate_id
    )

# Set up logging to stderr only (not stdout to avoid breaking MCP protocol)
import sys
import os

# Completely suppress all output except JSON responses
import sys
import os

# Create a completely silent stdout that only allows JSON
class SilentStdout:
    def __init__(self):
        self.original_stdout = sys.stdout
        self.null_output = open(os.devnull, 'w')
    
    def write(self, text):
        # Only allow JSON responses to go through
        if text.strip().startswith('{"jsonrpc":'):
            self.original_stdout.write(text)
        # Everything else is silently discarded
    
    def flush(self):
        self.original_stdout.flush()
    
    def fileno(self):
        return self.original_stdout.fileno()
    
    def close(self):
        """Explicitly close the null_output file handle."""
        if hasattr(self, 'null_output') and self.null_output and not self.null_output.closed:
            self.null_output.close()
    
    def __del__(self):
        """Ensure file handle is properly closed on cleanup."""
        self.close()

# Set up the filter
sys.stdout = SilentStdout()

# Completely disable all logging
logging.getLogger().handlers.clear()
logging.getLogger().addHandler(logging.NullHandler())
logging.getLogger().setLevel(logging.CRITICAL)

# Create a completely silent logger
logger = logging.getLogger("pfsense-mcp")
logger.addHandler(logging.NullHandler())
logger.setLevel(logging.CRITICAL)

# Also suppress stderr for any remaining output
class SilentStderr:
    def __init__(self):
        self.original_stderr = sys.stderr
        self.null_output = open(os.devnull, 'w')
    
    def write(self, text):
        # Silently discard all stderr output
        pass
    
    def flush(self):
        pass
    
    def fileno(self):
        return self.original_stderr.fileno()
    
    def close(self):
        """Explicitly close the file handle if needed."""
        if hasattr(self, 'null_output') and self.null_output and not self.null_output.closed:
            self.null_output.close()
    
    def __del__(self):
        """Ensure file handle is properly closed on cleanup."""
        self.close()

sys.stderr = SilentStderr()

# Global client instance with synchronization lock
pfsense_client: Optional[HTTPPfSenseClient] = None
<<<<<<< HEAD
_client_lock = asyncio.Lock()
=======
_client_lock: Optional[asyncio.Lock] = None


def _get_client_lock() -> asyncio.Lock:
    """
    Get or create the client lock for the current event loop.
    
    This function handles the case where the lock may have been created in a different
    event loop (e.g., during testing). If the existing lock is incompatible with the
    current event loop, a new lock is created.
    
    Returns:
        An asyncio.Lock instance valid for the current event loop
    """
    global _client_lock
    
    # If no lock exists, create one
    if _client_lock is None:
        _client_lock = asyncio.Lock()
        return _client_lock
    
    try:
        # Check if existing lock is compatible with current event loop
        # by checking if locked() works without raising RuntimeError
        _ = _client_lock.locked()
        return _client_lock
    except RuntimeError:
        # Lock is bound to a different event loop, create a new one
        _client_lock = asyncio.Lock()
        return _client_lock
>>>>>>> 746bdaae


class HTTPPfSenseMCPServer:
    """
    MCP Server for pfSense management via HTTP API.
    """
    
    def __init__(self):
        """Initialize the MCP server."""
        self.tools = self._create_tools()
    
    def _create_tools(self) -> List[Tool]:
        """Create the list of available tools."""
        return [
            # System Management Tools
            Tool(
                name="get_system_info",
                description="Get pfSense system information including version and uptime",
                inputSchema={
                    "type": "object",
                    "properties": {},
                    "required": []
                }
            ),
            Tool(
                name="get_system_health",
                description="Get pfSense system health information including CPU, memory, and disk usage",
                inputSchema={
                    "type": "object",
                    "properties": {},
                    "required": []
                }
            ),
            Tool(
                name="get_interfaces",
                description="Get information about all network interfaces and their status",
                inputSchema={
                    "type": "object",
                    "properties": {},
                    "required": []
                }
            ),
            Tool(
                name="get_services",
                description="Get information about running services (DNS, DHCP, etc.)",
                inputSchema={
                    "type": "object",
                    "properties": {},
                    "required": []
                }
            ),
            
            # Firewall Management Tools
            Tool(
                name="get_firewall_rules",
                description="Get all firewall rules",
                inputSchema={
                    "type": "object",
                    "properties": {},
                    "required": []
                }
            ),
            Tool(
                name="create_firewall_rule",
                description=(
                    "Create a new firewall rule with validation.\n\n"
                    "This operation will:\n"
                    "- Create a firewall rule with specified action (pass, block, or reject)\n"
                    "- Apply to specified interface and traffic direction\n"
                    "- Optionally filter by source/destination addresses and ports\n\n"
                    "Example: Create a rule to block incoming traffic from 192.168.1.100:\n"
                    '  {"action": "block", "interface": "wan", "direction": "in", "source": "192.168.1.100"}'
                ),
                inputSchema={
                    "type": "object",
                    "properties": {
                        "action": {
                            "type": "string",
                            "enum": ["pass", "block", "reject"],
                            "description": "Action for the rule"
                        },
                        "interface": {
                            "type": "string",
                            "description": "Interface name"
                        },
                        "direction": {
                            "type": "string",
                            "enum": ["in", "out"],
                            "description": "Traffic direction"
                        },
                        "source": {
                            "type": "string",
                            "description": "Source address (IP or 'any')"
                        },
                        "destination": {
                            "type": "string",
                            "description": "Destination address (IP or 'any')"
                        },
                        "port": {
                            "type": "string",
                            "description": "Port number or service name"
                        },
                        "description": {
                            "type": "string",
                            "description": "Rule description"
                        }
                    },
                    "required": ["action", "interface", "direction"],
                    "additionalProperties": False
                }
            ),
            Tool(
                name="delete_firewall_rule",
                description="Delete a firewall rule by ID",
                inputSchema={
                    "type": "object",
                    "properties": {
                        "rule_id": {
                            "type": "string",
                            "description": "ID of the rule to delete"
                        }
                    },
                    "required": ["rule_id"]
                }
            ),
            Tool(
                name="get_firewall_logs",
                description="Get recent firewall logs",
                inputSchema={
                    "type": "object",
                    "properties": {
                        "limit": {
                            "type": "integer",
                            "description": "Number of log entries to retrieve",
                            "default": 100
                        }
                    },
                    "required": []
                }
            ),
            
            # Network Configuration Tools
            Tool(
                name="get_vlans",
                description="Get VLAN configurations",
                inputSchema={
                    "type": "object",
                    "properties": {},
                    "required": []
                }
            ),
            Tool(
                name="create_vlan",
                description="Create a new VLAN",
                inputSchema={
                    "type": "object",
                    "properties": {
                        "vlan_id": {
                            "type": "integer",
                            "description": "VLAN ID (1-4094)"
                        },
                        "interface": {
                            "type": "string",
                            "description": "Parent interface name"
                        },
                        "description": {
                            "type": "string",
                            "description": "VLAN description"
                        }
                    },
                    "required": ["vlan_id", "interface"]
                }
            ),
            Tool(
                name="delete_vlan",
                description="Delete a VLAN by ID",
                inputSchema={
                    "type": "object",
                    "properties": {
                        "vlan_id": {
                            "type": "string",
                            "description": "ID of the VLAN to delete"
                        }
                    },
                    "required": ["vlan_id"]
                }
            ),
            Tool(
                name="get_dhcp_leases",
                description="Get DHCP lease information",
                inputSchema={
                    "type": "object",
                    "properties": {},
                    "required": []
                }
            ),
            Tool(
                name="get_dns_servers",
                description="Get DNS server configuration",
                inputSchema={
                    "type": "object",
                    "properties": {},
                    "required": []
                }
            ),
            
            # Package Management Tools
            Tool(
                name="get_installed_packages",
                description="Get list of installed packages",
                inputSchema={
                    "type": "object",
                    "properties": {},
                    "required": []
                }
            ),
            Tool(
                name="install_package",
                description="Install a new package",
                inputSchema={
                    "type": "object",
                    "properties": {
                        "package_name": {
                            "type": "string",
                            "description": "Name of the package to install"
                        }
                    },
                    "required": ["package_name"]
                }
            ),
            Tool(
                name="remove_package",
                description="Remove a package",
                inputSchema={
                    "type": "object",
                    "properties": {
                        "package_name": {
                            "type": "string",
                            "description": "Name of the package to remove"
                        }
                    },
                    "required": ["package_name"]
                }
            ),
            Tool(
                name="get_package_updates",
                description="Check for available package updates",
                inputSchema={
                    "type": "object",
                    "properties": {},
                    "required": []
                }
            ),
            
            # VPN Management Tools
            Tool(
                name="get_vpn_status",
                description="Get VPN connection status",
                inputSchema={
                    "type": "object",
                    "properties": {},
                    "required": []
                }
            ),
            Tool(
                name="get_openvpn_servers",
                description="Get OpenVPN server configurations",
                inputSchema={
                    "type": "object",
                    "properties": {},
                    "required": []
                }
            ),
            Tool(
                name="get_openvpn_clients",
                description="Get OpenVPN client configurations",
                inputSchema={
                    "type": "object",
                    "properties": {},
                    "required": []
                }
            ),
            Tool(
                name="restart_vpn_service",
                description="Restart a VPN service",
                inputSchema={
                    "type": "object",
                    "properties": {
                        "service_name": {
                            "type": "string",
                            "description": "Name of the VPN service to restart"
                        }
                    },
                    "required": ["service_name"]
                }
            ),
            
            # Backup & Restore Tools
            Tool(
                name="create_backup",
                description="Create a system backup",
                inputSchema={
                    "type": "object",
                    "properties": {
                        "backup_name": {
                            "type": "string",
                            "description": "Name for the backup"
                        }
                    },
                    "required": ["backup_name"]
                }
            ),
            Tool(
                name="restore_backup",
                description="Restore from a backup",
                inputSchema={
                    "type": "object",
                    "properties": {
                        "backup_id": {
                            "type": "string",
                            "description": "ID of the backup to restore from"
                        }
                    },
                    "required": ["backup_id"]
                }
            ),
            Tool(
                name="get_backup_list",
                description="Get list of available backups",
                inputSchema={
                    "type": "object",
                    "properties": {},
                    "required": []
                }
            ),
            
            # Connection Test Tool
            Tool(
                name="test_connection",
                description="Test connection to pfSense",
                inputSchema={
                    "type": "object",
                    "properties": {},
                    "required": []
                }
            ),
        ]
    
    async def _call_tool(self, name: str, arguments: Dict[str, Any]) -> CallToolResult:
        """
        Call a tool by name with the given arguments.
        
        Args:
            name: Tool name
            arguments: Tool arguments
            
        Returns:
            Tool result as CallToolResult
        """
<<<<<<< HEAD
        client = await get_pfsense_client()
=======
        # Get client with proper synchronization
        client = await get_client()
>>>>>>> 746bdaae
        
        if not client:
            return CallToolResult(
                content=[TextContent(type="text", text="Error: pfSense client not initialized")],
                isError=True
            )
        
        try:
            
            if name == "get_system_info":
                result = await client.get_system_info()
            elif name == "get_system_health":
                result = await client.get_system_health()
            elif name == "get_interfaces":
                result = await client.get_interfaces()
            elif name == "get_services":
                result = await client.get_services()
            elif name == "get_firewall_rules":
                result = await client.get_firewall_rules()
            elif name == "create_firewall_rule":
                # Validate parameters
                errors = validate_firewall_rule_params(arguments)
                if errors:
                    return CallToolResult(
                        content=[TextContent(type="text", text=f"Validation errors: {', '.join(errors)}")],
                        isError=True
                    )
                result = await client.create_firewall_rule(arguments)
            elif name == "delete_firewall_rule":
                rule_id = arguments.get("rule_id", "")
                if not rule_id or not validate_id(rule_id):
                    return CallToolResult(
                        content=[TextContent(type="text", text="Error: rule_id is required and must be alphanumeric with hyphens/underscores")],
                        isError=True
                    )
                result = await client.delete_firewall_rule(rule_id)
            elif name == "get_firewall_logs":
                limit = arguments.get("limit", 100)
                result = await client.get_firewall_logs(limit)
            elif name == "get_vlans":
                result = await client.get_vlans()
            elif name == "create_vlan":
                # Validate parameters
                errors = validate_vlan_params(arguments)
                if errors:
                    return CallToolResult(
                        content=[TextContent(type="text", text=f"Validation errors: {', '.join(errors)}")],
                        isError=True
                    )
                result = await client.create_vlan(arguments)
            elif name == "delete_vlan":
                vlan_id = arguments.get("vlan_id", "")
                if not vlan_id or not validate_id(vlan_id):
                    return CallToolResult(
                        content=[TextContent(type="text", text="Error: vlan_id is required and must be alphanumeric with hyphens/underscores")],
                        isError=True
                    )
                result = await client.delete_vlan(vlan_id)
            elif name == "get_dhcp_leases":
                result = await client.get_dhcp_leases()
            elif name == "get_dns_servers":
                result = await client.get_dns_servers()
            elif name == "get_installed_packages":
                result = await client.get_installed_packages()
            elif name == "install_package":
                package_name = arguments.get("package_name", "")
                if not package_name or not validate_package_name(package_name):
                    return CallToolResult(
                        content=[TextContent(type="text", text="Error: package_name is required and must be alphanumeric with dots, hyphens, or underscores")],
                        isError=True
                    )
                result = await client.install_package(package_name)
            elif name == "remove_package":
                package_name = arguments.get("package_name", "")
                if not package_name or not validate_package_name(package_name):
                    return CallToolResult(
                        content=[TextContent(type="text", text="Error: package_name is required and must be alphanumeric with dots, hyphens, or underscores")],
                        isError=True
                    )
                result = await client.remove_package(package_name)
            elif name == "get_package_updates":
                result = await client.get_package_updates()
            elif name == "get_vpn_status":
                result = await client.get_vpn_status()
            elif name == "get_openvpn_servers":
                result = await client.get_openvpn_servers()
            elif name == "get_openvpn_clients":
                result = await client.get_openvpn_clients()
            elif name == "restart_vpn_service":
                service_name = arguments.get("service_name", "")
                if not service_name or not validate_service_name(service_name):
                    return CallToolResult(
                        content=[TextContent(type="text", text="Error: service_name is required and must be alphanumeric with hyphens or underscores")],
                        isError=True
                    )
                result = await client.restart_vpn_service(service_name)
            elif name == "create_backup":
                backup_name = arguments.get("backup_name", "")
                if not backup_name or not validate_backup_name(backup_name):
                    return CallToolResult(
                        content=[TextContent(type="text", text="Error: backup_name is required and must be alphanumeric with dots, hyphens, or underscores")],
                        isError=True
                    )
                result = await client.create_backup(backup_name)
            elif name == "restore_backup":
                backup_id = arguments.get("backup_id", "")
                if not backup_id or not validate_id(backup_id):
                    return CallToolResult(
                        content=[TextContent(type="text", text="Error: backup_id is required and must be alphanumeric with hyphens or underscores")],
                        isError=True
                    )
                result = await client.restore_backup(backup_id)
            elif name == "get_backup_list":
                result = await client.get_backup_list()
            elif name == "test_connection":
                success = await client.test_connection()
                result = {"connected": success}
            else:
                return CallToolResult(
                    content=[TextContent(type="text", text=f"Unknown tool: {name}")],
                    isError=True
                )
            
            # Convert result to JSON string for proper serialization
            result_text = json.dumps(result, indent=2, default=str)
            
            # Return proper CallToolResult
            return CallToolResult(
                content=[TextContent(type="text", text=result_text)],
                isError=False
            )
            
        except PfSenseAPIError as e:
            return CallToolResult(
                content=[TextContent(type="text", text=f"pfSense API error: {str(e)}")],
                isError=True
            )
        except Exception as e:
            return CallToolResult(
                content=[TextContent(type="text", text=f"Unexpected error: {str(e)}")],
                isError=True
            )


async def get_pfsense_client() -> Optional[HTTPPfSenseClient]:
    """
    Get the pfSense client instance with async-safe synchronization.
    
    Note: This function returns a reference to the shared client instance.
    The client instance itself (HTTPPfSenseClient) is safe for concurrent use
    once obtained, as it uses aiohttp's ClientSession which handles concurrent
    requests internally. The lock here protects only the read of the global
    reference to prevent reading a partially initialized or None value.
    
    Returns:
        Initialized HTTPPfSenseClient or None if not initialized
    """
    async with _client_lock:
        return pfsense_client


async def initialize_pfsense_client() -> Optional[HTTPPfSenseClient]:
    """
    Initialize the pfSense client from environment variables.
    
    Returns:
        Initialized HTTPPfSenseClient or None if initialization fails
    """
    config = {
        "host": os.getenv("PFSENSE_HOST", "localhost"),
        "port": os.getenv("PFSENSE_PORT", "443"),
        "protocol": os.getenv("PFSENSE_PROTOCOL", "https"),
        "api_key": os.getenv("PFSENSE_API_KEY"),
        "username": os.getenv("PFSENSE_USERNAME"),
        "password": os.getenv("PFSENSE_PASSWORD"),
        "ssl_verify": os.getenv("PFSENSE_SSL_VERIFY", "true")
    }
    
    try:
        client = HTTPPfSenseClient(config)
        # Test connection
        if await client.test_connection():
            return client
        else:
            return None
    except Exception as e:
        return None


async def get_client() -> Optional[HTTPPfSenseClient]:
    """
    Get the pfSense client with proper synchronization.
    
    This function ensures coroutine-safe (concurrency-safe) access to the global client instance
    by using an asyncio lock. If the client hasn't been initialized yet,
    it will initialize it.
    
    Returns:
        The pfSense client instance, or None if initialization fails
    """
    global pfsense_client
    
    lock = _get_client_lock()
    async with lock:
        if not pfsense_client:
            pfsense_client = await initialize_pfsense_client()
        return pfsense_client


async def main():
    """Main entry point for the MCP server."""
    try:
<<<<<<< HEAD
        # Initialize pfSense client with lock protection
        async with _client_lock:
            pfsense_client = await initialize_pfsense_client()
=======
        # Initialize pfSense client using the synchronized get_client function
        # This ensures proper initialization with lock protection
        await get_client()
>>>>>>> 746bdaae
        
        # Create MCP server
        server = HTTPPfSenseMCPServer()
        
        # Create stdio server
        async with stdio_server() as (read_stream, write_stream):
            # Handle requests
            async for request in read_stream:
                if isinstance(request, ListToolsRequest):
                    await mcp.server.stdio.list_tools(write_stream, request, server.tools)
                elif isinstance(request, CallToolRequest):
                    result = await server._call_tool(request.name, request.arguments)
                    await mcp.server.stdio.call_tool(write_stream, request, result)
                elif isinstance(request, InitializeRequest):
                    # Send initialization response
                    response = {
                        "jsonrpc": "2.0",
                        "id": request.id,
                        "result": {
                            "protocolVersion": "2024-11-05",
                            "capabilities": {},
                            "serverInfo": {
                                "name": "pfsense-mcp",
                                "version": "1.0.0"
                            }
                        }
                    }
                    # Use original stdout for JSON response
                    original_stdout = sys.stdout.original_stdout
                    sys.stdout = original_stdout
                    print(json.dumps(response))
                    sys.stdout = SilentStdout()
                elif isinstance(request, SessionMessage):
                    # Handle session messages (ignore for now)
                    pass
                else:
                    pass
                    
    except Exception as e:
        sys.exit(1)
    finally:
<<<<<<< HEAD
        async with _client_lock:
            if pfsense_client:
                await pfsense_client.close()
=======
        # Clean up client directly without triggering initialization
        global pfsense_client
        if pfsense_client:
            await pfsense_client.close()
>>>>>>> 746bdaae


if __name__ == "__main__":
    asyncio.run(main())<|MERGE_RESOLUTION|>--- conflicted
+++ resolved
@@ -130,40 +130,7 @@
 
 # Global client instance with synchronization lock
 pfsense_client: Optional[HTTPPfSenseClient] = None
-<<<<<<< HEAD
 _client_lock = asyncio.Lock()
-=======
-_client_lock: Optional[asyncio.Lock] = None
-
-
-def _get_client_lock() -> asyncio.Lock:
-    """
-    Get or create the client lock for the current event loop.
-    
-    This function handles the case where the lock may have been created in a different
-    event loop (e.g., during testing). If the existing lock is incompatible with the
-    current event loop, a new lock is created.
-    
-    Returns:
-        An asyncio.Lock instance valid for the current event loop
-    """
-    global _client_lock
-    
-    # If no lock exists, create one
-    if _client_lock is None:
-        _client_lock = asyncio.Lock()
-        return _client_lock
-    
-    try:
-        # Check if existing lock is compatible with current event loop
-        # by checking if locked() works without raising RuntimeError
-        _ = _client_lock.locked()
-        return _client_lock
-    except RuntimeError:
-        # Lock is bound to a different event loop, create a new one
-        _client_lock = asyncio.Lock()
-        return _client_lock
->>>>>>> 746bdaae
 
 
 class HTTPPfSenseMCPServer:
@@ -523,12 +490,7 @@
         Returns:
             Tool result as CallToolResult
         """
-<<<<<<< HEAD
         client = await get_pfsense_client()
-=======
-        # Get client with proper synchronization
-        client = await get_client()
->>>>>>> 746bdaae
         
         if not client:
             return CallToolResult(
@@ -741,15 +703,9 @@
 async def main():
     """Main entry point for the MCP server."""
     try:
-<<<<<<< HEAD
         # Initialize pfSense client with lock protection
         async with _client_lock:
             pfsense_client = await initialize_pfsense_client()
-=======
-        # Initialize pfSense client using the synchronized get_client function
-        # This ensures proper initialization with lock protection
-        await get_client()
->>>>>>> 746bdaae
         
         # Create MCP server
         server = HTTPPfSenseMCPServer()
@@ -791,16 +747,9 @@
     except Exception as e:
         sys.exit(1)
     finally:
-<<<<<<< HEAD
         async with _client_lock:
             if pfsense_client:
                 await pfsense_client.close()
-=======
-        # Clean up client directly without triggering initialization
-        global pfsense_client
-        if pfsense_client:
-            await pfsense_client.close()
->>>>>>> 746bdaae
 
 
 if __name__ == "__main__":
